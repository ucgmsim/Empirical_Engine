--- conflicted
+++ resolved
@@ -18,13 +18,7 @@
 from qcore.im import order_im_cols_df
 
 IM_LIST = ["PGA", "PGV", "CAV", "AI", "Ds575", "Ds595", "pSA"]
-<<<<<<< HEAD
-EXT_PERIOD = np.logspace(start=np.log10(0.01), stop=np.log10(10.0), num=100, base=10)
-PERIOD = np.array([0.02, 0.05, 0.1, 0.2, 0.3, 0.4, 0.5, 0.75, 1.0, 2.0, 3.0, 4.0, 5.0, 7.5, 10.0])
-
-=======
 MULTI_VALUE_IMS = ("pSA", "IESDR")
->>>>>>> a3fe792e
 PSA_IM_NAME = "pSA"
 STATION_COL_NAME = "station"
 COMPONENT_COL_NAME = "component"
