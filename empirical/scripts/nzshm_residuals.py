--- conflicted
+++ resolved
@@ -237,16 +237,12 @@
     period_values.columns = psa_str_cols
 
     # Calculate f_min and t_max
-<<<<<<< HEAD
     #f_min = np.sqrt(gm_df["fmin_mean_X"] * gm_df["fmin_mean_Y"])
     f_min = np.sqrt(gm_df["f_min_X"] * gm_df["f_min_Y"])
     f_min[f_min < 0.12] = 0.099
 
     f_min.loc[gm_df['sta'] == 'CPLB'] = corner_freq(gm_df.loc[gm_df['sta'] == 'CPLB', 'mag'])
 
-=======
-    f_min = np.sqrt(gm_df["fmin_mean_X"] * gm_df["fmin_mean_Y"])
->>>>>>> 0ba24b5b
     t_max = 1 / f_min
 
     # Extend t_max by duplicating each row of the t_max values for each col in psa_cols
@@ -456,10 +452,7 @@
                     }
                     ps_tect_df = ps_tect_df.rename(columns=new_column_names)
 
-<<<<<<< HEAD
-=======
                     # Fill in missing stations with zeros for adjustment factors
->>>>>>> 0ba24b5b
                     ps_tect_df = (
                         tect_rup_df.loc[:, ["sta"]]
                         .merge(
