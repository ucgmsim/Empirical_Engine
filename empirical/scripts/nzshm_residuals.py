--- conflicted
+++ resolved
@@ -240,19 +240,16 @@
         }
     )
 
-<<<<<<< HEAD
     #change z1 and z2.5 values to the Vs30 correlations if not using site specific basin terms
     if not useSiteSpecific_Zvals:
         rupture_df["z1pt0"] = z1_california(rupture_df["vs30"].values[0])
         rupture_df["z2pt5"] = z2pt5_california(rupture_df["vs30"].values[0])
 
-=======
     # Calculate the fmin mask
     period_mask = generate_period_mask(gm_df)
 
     # Filter the gm_df by the period mask
     gm_df[period_mask.columns] = gm_df[period_mask.columns].mask(period_mask)
->>>>>>> f6146d6e
 
     # Make the model output directory
     model_dir = output_dir / runID / "models"
