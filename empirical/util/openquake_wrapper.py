--- conflicted
+++ resolved
@@ -41,16 +41,13 @@
     2083,
     1092,
     1093,
-<<<<<<< HEAD
     2092,
     2093,
-=======
     1102,
     1103,
     1111,
     1112,
     1113,
->>>>>>> 0d698b40
 ]
 if OQ:
     # model classes in order of empirical.util.classdef.GMM
