#model_name must match the name in classdef.GMM
#
#model_name:
#   param_name: value


# Non-OpenQuake models
# module without extra params:
# ZA_06
# Br_10  
# AS_16  
# CB_12  
# MV_06  
# BCH_16  
# CB_10 
# SB_13

BSSA_14:
    # type : int
    # options : [0 (Global incl. Taiwan), 1 (California), 2 (Japan), 3 (China or Turkey), 4 (Italy)]
    region: 0

ASK_14:
    # type : int
    # options : [0 (Global), 1 (California), 2 (Japan), 3 (China), 4 (Italy), 5 (Turkey), 6 (Taiwan)]
    region: 0
    # type : Bool
    # flag for hanging wall sites. Null = Default
    f_hw: Null
    # type : Bool
    # flag for aftershocks
    f_as: 0

CB_14:
    # type : int
    # options : [0 (Global incl. Taiwan), 1 (California), 2 (Japan), 3 (China or Turkey), 4 (Italy)]
    region: 0
    # type: Bool
    # flag hanging wall effect. Null = default
    f_hw: Null
    
CY_14:
    # type: int
    # options : [0 (Global), 1 (California), 2 (Japan), 3 (China), 4 (Italy), 5 (Turkey)]
    region: 0
    # type: Bool
    # flag for hanging wall sites. Null = default
    f_hw: Null

A_18:
    # type : Str / None
    # epistemic_adj: None: disabled epistemic adjustment
    #                "HIGH": subduction interface or in-slab GMPE with the positive epistemic adjustment factor applied
    #                "LOW":  subduction interface or in-slab GMPE with the negative epistemic adjustment factor applied
    epistemic_adj: Null

    
BB_13:
    # default value set to a constant: _STRENGTH_REDUCTION_FACTORS=np.linspace(0.5, 9.5, 10)
    # TODO: change default to None and retreat to the constant value if None
    R_hat: [0.5, 1.5, 2.5, 3.5, 4.5, 5.5, 6.5, 7.5, 8.5, 9.5 ] 


# OpenQuake Models

# parker_2020
# check gsim_aliases under parker_2020 for the full list of combinations
P_20_SI:
    # type : Str / None
    # options : ["AK", "CAM", "SA", "TW"]
    # options with basin: ["Cascadia", "JP"] 
    # Null will make the model use c0 (default)
    region: Null
    # type: Str / None
    # options: ["Aleutian", "CAM_N", "CAM_S", "SA_N", "SA_S", "TW_E", "TW_W"]
    # options for region="JP":  ["JP_Pac", "JP_Phi"]
    # Null will make saturation_region=region
    saturation_region: Null
    # type Str / None
    # options: ["out", "Seattle"] for region="Cascadia"
    basin: Null
P_20_SS:
    # type : Str / None
    # options : ["AK", "CAM", "SA", "TW"] 
    # options with basin: ["Cascadia", "JP"] 
    # Null will make the model use c0 (default)
    region: Null
    # type: Str / None
    # options: ["Aleutian", "CAM_N", "CAM_S", "SA_N", "SA_S", "TW_E", "TW_W"]
    # options for region="JP":  ["JP_Pac", "JP_Phi"]
    # Null will make saturation_region=region
    saturation_region: Null
    # type Str / None
    # options: ["out", "Seattle"] for region="Cascadia"
    basin: Null

# hassani_atkinson_2020    
HA_20_CR:
    kappa: 0.04
    backarc: 0
    forearc_ne: 1
    forearc_sw: 0

HA_20_SI:
    kappa: 0.04
    backarc: 0
    forearc_ne: 1
    forearc_sw: 0

HA_20_SS:
    kappa: 0.04
    backarc: 0
    forearc_ne: 1
    forearc_sw: 0

# gulerce_2017
# seems to have none
#G_17:

# bozorgnia_campbell_2016    
# seems to have none
#BC_16:

# stewart_2016
# seems to have none
#S_16:

#phung_2020
PH_20_CR:
    # type: Str
    # options: ['glb', 'tw', 'ca', 'jp'] (global, Taiwan, California, Japan)
    region: 'glb'
    # type: Bool
    # flag for aftershock. only works if region == 'tw'
    aftershocks: False
    # direct point parameter for directivity effect
    d_dpp: 0
    
PH_20_SI:
    # type: Str
    # options: ['jptw', 'tw'] (Japan/Taiwan joined, Taiwan)
    region: 'jptw'

PH_20_SS:
    # type: Str
    # options: ['jptw', 'tw'] (Japan/Taiwan joined, Taiwan)
    region: 'jptw'
    

# chao_2020
CH_20_CR:
    # type: Bool
    # flags to switch between Manila or Ryukyu subduction zone
    manila: False
    # type: Bool
    # flag for aftershocks or mainshocks 
    aftershocks: False
    # type: Bool
    # flag for geology, True for KS17, False for seismic (receiver function)
    # only used for inferred vs30, otherwise use vs30measured
    geology: True
    
CH_20_SI:
    # type: Bool
    # flags to switch between Manila or Ryukyu subduction zone
    manila: False
    # type: Bool
    # flag for aftershocks or mainshocks 
    aftershocks: False
    # type: Bool
    # flag for geology, True for KS17, False for seismic (receiver function)
    # only used for inferred vs30, otherwise use vs30measured
    geology: True
    

CH_20_SS:
    # type: Bool
    # flags to switch between Manila or Ryukyu subduction zone
    manila: False
    # type: Bool
    # flag for aftershocks or mainshocks 
    aftershocks: False
    # type: Bool
    # flag for geology, True for KS17, False for seismic (receiver function)
    # only used for inferred vs30, otherwise use vs30measured
<<<<<<< HEAD
    geology: False

K_20_SI:
    region: NZL
K_20_SS:
    region: NZL
=======
    geology: True


#abrahamson_gulerce_2020
AG_20_SI:
    # type: Str
    # options: ["GLO", "USA-AK", "CAS", "CAM", "JPN", "NZL", "SAM", "TWN"]
    region: "GLO"
    # type: Bool
    # flag for ergodic aleatory variability model
    ergodic: True
    # type: Bool
    # flag to apply the modeller designated Alaska or Cascadia adjustments
    # only used for "USA-AK" or "CAS"
    apply_usa_adjustment: False
    # type: float
    # Number of standard deviations to multiply sigma mu for the epistemic uncertainty model
    sigma_mu_epsilon: 0.0

AG_20_SS:
    # type: Str
    # options: ["GLO", "USA-AK", "CAS", "CAM", "JPN", "NZL", "SAM", "TWN"]
    region: "GLO"
    # type: Bool
    # flag for ergodic aleatory variability model
    ergodic: True
    # type: Bool
    # flag to apply the modeller designated Alaska or Cascadia adjustments
    # only used for "USA-AK" or "CAS"
    apply_usa_adjustment: False
    # type: float
    # Number of standard deviations to multiply sigma mu for the epistemic uncertainty model
    sigma_mu_epsilon: 0.0


#kuehn_2020
K_20_SI:
    # type: Str
    # options: ["GLO", "USA-AK", "CAS", "CAM", "JPN", "NZL", "SAM", "TWN"]
    region: "GLO"
    # type: Float
    # The magnitude scaling breakpoint.
    # Null == use default for region choosed
    m_b: Null
    # Number of standard deviations to multiply sigma mu for the epistemic uncertainty model
    sigma_mu_epsilon: 0.0

    
K_20_SS:
    # type: Str
    # options: ["GLO", "USA-AK", "CAS", "CAM", "JPN", "NZL", "SAM", "TWN"]
    region: "GLO"
    # type: Float
    # The magnitude scaling breakpoint.
    # Null == use default for region choosed
    m_b: Null
    # Number of standard deviations to multiply sigma mu for the epistemic uncertainty model
    sigma_mu_epsilon: 0.0
        
>>>>>>> 0d698b40
<|MERGE_RESOLUTION|>--- conflicted
+++ resolved
@@ -183,16 +183,7 @@
     # type: Bool
     # flag for geology, True for KS17, False for seismic (receiver function)
     # only used for inferred vs30, otherwise use vs30measured
-<<<<<<< HEAD
-    geology: False
-
-K_20_SI:
-    region: NZL
-K_20_SS:
-    region: NZL
-=======
     geology: True
-
 
 #abrahamson_gulerce_2020
 AG_20_SI:
@@ -248,6 +239,4 @@
     # Null == use default for region choosed
     m_b: Null
     # Number of standard deviations to multiply sigma mu for the epistemic uncertainty model
-    sigma_mu_epsilon: 0.0
-        
->>>>>>> 0d698b40
+    sigma_mu_epsilon: 0.0