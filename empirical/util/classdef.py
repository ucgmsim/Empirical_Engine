from enum import Enum
import numpy as np

from qcore.constants import ExtendedEnum


VS30_DEFAULT = 250


class Site:  # Class of site properties. initialize all attributes to None
    def __init__(self, **kwargs):
        self.name = kwargs.get("name")  # station name
        self.Rrup = kwargs.get("rrup")  # closest distance coseismic rupture (km)
        self.Rjb = kwargs.get(
            "rjb"
        )  # closest horizontal distance coseismic rupture (km)
        self.Rx = kwargs.get(
            "rx", -1.0
        )  # distance measured perpendicular to fault strike from surface projection of
        #                       # updip edge of the fault rupture (+ve in downdip dir) (km)
        self.Ry = kwargs.get(
            "ry", -1.0
        )  # horizontal distance off the end of the rupture measured parallel
        self.Rtvz = kwargs.get(
            "rtvz"
        )  # source-to-site distance in the Taupo volcanic zone (TVZ) (km)
        self.vs30measured = kwargs.get(
            "vs30measured", False
        )  # yes =True (i.e. from Vs tests); no=False (i.e. estimated from geology)
        self.vs30 = kwargs.get("vs30")  # shear wave velocity at 30m depth (m/s)
        self.z1p0 = kwargs.get(
            "z1p0"
        )  # depth (km) to the 1.0km/s shear wave velocity horizon (optional, uses default relationship otherwise)
        self.z1p5 = kwargs.get("z1p5")  # (km)
        self.z2p5 = kwargs.get("z2p5")  # (km)
        self.siteclass = kwargs.get("siteclass")
        self.orientation = kwargs.get("orientation", "average")
        self.backarc = kwargs.get(
            "backarc", False
        )  # forearc/unknown = False, backarc = True
        self.fpeak = kwargs.get("fpeak", 0)


class Fault:  # Class of fault properties. initialize all attributes to None
    def __init__(self, **kwargs):
        self.dip = kwargs.get("dip")  # dip angle (degrees)
        self.faultstyle = kwargs.get(
            "faultstyle"
        )  # Faultstyle (options described in enum below)
        self.hdepth = kwargs.get("hdepth")  # hypocentre depth
        self.Mw = kwargs.get("Mw")  # moment tensor magnitude
        self.rake = kwargs.get("rake")  # rake angle (degrees)
        self.tect_type = kwargs.get(
            "tect_type"
        )  # tectonic type of the rupture (options described in the enum below)
        self.width = kwargs.get("width")  # down-dip width of the fault rupture plane
        self.zbot = kwargs.get("zbot")  # depth to the bottom of the seismogenic crust
        self.ztor = kwargs.get("ztor")  # depth to top of coseismic rupture (km)


class TectType(ExtendedEnum):
    ACTIVE_SHALLOW = 1
    VOLCANIC = 2
    SUBDUCTION_INTERFACE = 3
    SUBDUCTION_SLAB = 4


class GMM(ExtendedEnum):
    ZA_06 = 1
    Br_10 = 2
    AS_16 = 3
    CB_12 = 4
    BSSA_14 = 5
    MV_06 = 6
    ASK_14 = 7
    BCH_16 = 8
    CB_14 = 9
    CY_14 = 10
    CB_10 = 11
    A_18 = 12
    SB_13 = 13
    BB_13 = 14
    # openquake models below
    # numbers to match empirical.util.openquake_wrapper.OQ_GMM
    P_20_SI = 1012
    P_20_SS = 1013
    HA_20_CR = 1021
    HA_20_SI = 1022
    HA_20_SS = 1023
    G_17 = 1031
    BC_16 = 1041
    S_16 = 1051
    PH_20_CR = 1061
    PH_20_SI = 1062
    PH_20_SS = 1063
    CH_20_CR = 1071
    CH_20_SI = 1072
    CH_20_SS = 1073
    AG_20_SI = 1082
    AG_20_SS = 1083
    K_20_SI = 1092
    K_20_SS = 1093
<<<<<<< HEAD
    K_20_SI_NZ = 2092
    K_20_SS_NZ = 2093
    AG_20_SI_NZ = 2082
    AG_20_SS_NZ = 2083
=======
    Si_20_SI = 1102
    Si_20_SS = 1103
    Z_16_CR = 1111
    Z_16_SI = 1112
    Z_16_SS = 1113
>>>>>>> 0d698b40


class SiteClass(Enum):
    # as per NZS1170.5
    HARDROCK = "A"
    ROCK = "B"
    HARDSOIL = "C"
    MEDIUMSOIL = "D"
    SOFTSOIL = "E"


class FaultStyle(Enum):
    REVERSE = 1
    NORMAL = 2
    STRIKESLIP = 3
    OBLIQUE = 4
    UNKNOWN = 5
    SLAB = 6
    INTERFACE = 7


class Orientation(Enum):
    AVERAGE = 1
    RANDOM = 2


class StdDevType(Enum):
    TOTAL = 1
    INTER_EVENT = 2
    INTRA_EVENT = 3


def interpolate_to_closest(T, T_hi, T_low, y_high, y_low):
    [SA_low, sigma_SA_low] = y_low
    [SA_high, sigma_SA_high] = y_high
    SA_sigma = np.array([sigma_SA_low, sigma_SA_high])
    if T_low > 0:  # log interpolation
        x = [np.log(T_low), np.log(T_hi)]
        Y_sa = [np.log(SA_low), np.log(SA_high)]
        SA = np.exp(np.interp(np.log(T), x, Y_sa))
        sigma_total = np.interp(np.log(T), x, SA_sigma[:, 0])
        sigma_inter = np.interp(np.log(T), x, SA_sigma[:, 1])
        sigma_intra = np.interp(np.log(T), x, SA_sigma[:, 2])
        sigma_SA = [sigma_total, sigma_inter, sigma_intra]
    else:  # linear interpolation
        x = [T_low, T_hi]
        Y_sa = [SA_low, SA_high]
        SA = np.interp(T, x, Y_sa)
        sigma_total = np.interp(T, x, SA_sigma[:, 0])
        sigma_inter = np.interp(T, x, SA_sigma[:, 1])
        sigma_intra = np.interp(T, x, SA_sigma[:, 2])
        sigma_SA = [sigma_total, sigma_inter, sigma_intra]
    return SA, sigma_SA


# CB08 estimate of Z2p5
def estimate_z2p5(z1p0=None, z1p5=None):
    if z1p5 is not None:
        return 0.636 + 1.549 * z1p5
    elif z1p0 is not None:
        return 0.519 + 3.595 * z1p0
    else:
        print("no z2p5 able to be estimated")
        exit()


def estimate_z1p0(vs30):
    return (
        np.exp(28.5 - 3.82 / 8.0 * np.log(vs30 ** 8 + 378.7 ** 8)) / 1000.0
    )  # CY08 estimate in KM<|MERGE_RESOLUTION|>--- conflicted
+++ resolved
@@ -100,18 +100,15 @@
     AG_20_SS = 1083
     K_20_SI = 1092
     K_20_SS = 1093
-<<<<<<< HEAD
     K_20_SI_NZ = 2092
     K_20_SS_NZ = 2093
     AG_20_SI_NZ = 2082
     AG_20_SS_NZ = 2083
-=======
     Si_20_SI = 1102
     Si_20_SS = 1103
     Z_16_CR = 1111
     Z_16_SI = 1112
     Z_16_SS = 1113
->>>>>>> 0d698b40
 
 
 class SiteClass(Enum):
