from enum import Enum
import numpy as np


VS30_DEFAULT = 250


class Site:  # Class of site properties. initialize all attributes to None
    def __init__(self, **kwargs):
        self.name = kwargs.get("name")  # station name
        self.Rrup = kwargs.get("rrup")  # closest distance coseismic rupture (km)
        self.Rjb = kwargs.get(
            "rjb"
        )  # closest horizontal distance coseismic rupture (km)
        self.Rx = kwargs.get(
            "rx", -1
        )  # distance measured perpendicular to fault strike from surface projection of
        #                       # updip edge of the fault rupture (+ve in downdip dir) (km)
        self.Ry = kwargs.get(
            "ry"
        )  # horizontal distance off the end of the rupture measured parallel
        self.Rtvz = kwargs.get(
            "rtvz"
        )  # source-to-site distance in the Taupo volcanic zone (TVZ) (km)
        self.vs30measured = kwargs.get(
            "vs30measured", False
        )  # yes =True (i.e. from Vs tests); no=False (i.e. estimated from geology)
        self.vs30 = kwargs.get("vs30")  # shear wave velocity at 30m depth (m/s)
        self.z1p0 = kwargs.get(
            "z1p0"
        )  # depth (km) to the 1.0km/s shear wave velocity horizon (optional, uses default relationship otherwise)
        self.z1p5 = kwargs.get("z1p5")  # (km)
        self.z2p5 = kwargs.get("z2p5")  # (km)
        self.siteclass = kwargs.get("siteclass")
        self.orientation = kwargs.get("orientation", "average")
        self.backarc = kwargs.get(
            "backarc", False
        )  # forearc/unknown = False, backarc = True


class Fault:  # Class of fault properties. initialize all attributes to None
    def __init__(self, **kwargs):
        self.dip = kwargs.get("dip")  # dip angle (degrees)
        self.faultstyle = kwargs.get(
            "faultstyle"
        )  # Faultstyle (options described in enum below)
        self.hdepth = kwargs.get("hdepth")  # hypocentre depth
        self.Mw = kwargs.get("Mw")  # moment tensor magnitude
        self.rake = kwargs.get("rake")  # rake angle (degrees)
        self.tect_type = kwargs.get(
            "tect_type"
        )  # tectonic type of the rupture (options described in the enum below)
        self.width = kwargs.get("width")  # down-dip width of the fault rupture plane
        self.zbot = kwargs.get("zbot")  # depth to the bottom of the seismogenic crust
        self.ztor = kwargs.get("ztor")  # depth to top of coseismic rupture (km)


class TectType(Enum):
    ACTIVE_SHALLOW = 1
    VOLCANIC = 2
    SUBDUCTION_INTERFACE = 3
    SUBDUCTION_SLAB = 4


class GMM(Enum):
    ZA_06 = 1
    Br_10 = 2
    AS_16 = 3
    CB_12 = 4
    BSSA_14 = 5
    MV_06 = 6
    ASK_14 = 7
    BC_16 = 8
    CB_14 = 9
    CY_14 = 10
    CB_10 = 11
<<<<<<< HEAD
    SB_13 = 12
=======
    A_18 = 12
>>>>>>> 8b0cf09e


class SiteClass(Enum):
    # as per NZS1170.5
    HARDROCK = "A"
    ROCK = "B"
    HARDSOIL = "C"
    MEDIUMSOIL = "D"
    SOFTSOIL = "E"


class FaultStyle(Enum):
    REVERSE = 1
    NORMAL = 2
    STRIKESLIP = 3
    OBLIQUE = 4
    UNKNOWN = 5
    SLAB = 6
    INTERFACE = 7


class Orientation(Enum):
    AVERAGE = 1
    RANDOM = 2


class StdDevType(Enum):
    TOTAL = 1
    INTER_EVENT = 2
    INTRA_EVENT = 3


def interpolate_to_closest(T, T_hi, T_low, y_high, y_low):
    [SA_low, sigma_SA_low] = y_low
    [SA_high, sigma_SA_high] = y_high
    SA_sigma = np.array([sigma_SA_low, sigma_SA_high])
    if T_low > 0:  # log interpolation
        x = [np.log(T_low), np.log(T_hi)]
        Y_sa = [np.log(SA_low), np.log(SA_high)]
        SA = np.exp(np.interp(np.log(T), x, Y_sa))
        sigma_total = np.interp(np.log(T), x, SA_sigma[:, 0])
        sigma_inter = np.interp(np.log(T), x, SA_sigma[:, 1])
        sigma_intra = np.interp(np.log(T), x, SA_sigma[:, 2])
        sigma_SA = [sigma_total, sigma_inter, sigma_intra]
    else:  # linear interpolation
        x = [T_low, T_hi]
        Y_sa = [SA_low, SA_high]
        SA = np.interp(T, x, Y_sa)
        sigma_total = np.interp(T, x, SA_sigma[:, 0])
        sigma_inter = np.interp(T, x, SA_sigma[:, 1])
        sigma_intra = np.interp(T, x, SA_sigma[:, 2])
        sigma_SA = [sigma_total, sigma_inter, sigma_intra]
    return SA, sigma_SA


# CB08 estimate of Z2p5
def estimate_z2p5(z1p0=None, z1p5=None):
    if z1p5 is not None:
        return 0.636 + 1.549 * z1p5
    elif z1p0 is not None:
        return 0.519 + 3.595 * z1p0
    else:
        print("no z2p5 able to be estimated")
        exit()


def estimate_z1p0(vs30):
    return (
        np.exp(28.5 - 3.82 / 8.0 * np.log(vs30 ** 8 + 378.7 ** 8)) / 1000.0
    )  # CY08 estimate in KM<|MERGE_RESOLUTION|>--- conflicted
+++ resolved
@@ -74,11 +74,8 @@
     CB_14 = 9
     CY_14 = 10
     CB_10 = 11
-<<<<<<< HEAD
-    SB_13 = 12
-=======
     A_18 = 12
->>>>>>> 8b0cf09e
+    SB_13 = 13
 
 
 class SiteClass(Enum):
