from empirical.util import classdef
from empirical.util.classdef import TectType, GMM, SiteClass, FaultStyle
from empirical.GMM_models.Abrahamson_2018 import Abrahamson_2018
from empirical.GMM_models.AfshariStewart_2016_Ds import Afshari_Stewart_2016_Ds
from empirical.GMM_models.ASK_2014_nga import ASK_2014_nga
from empirical.GMM_models.bc_hydro_2016_subduction import bc_hydro_2016_subduction
from empirical.GMM_models.Bradley_2010_Sa import Bradley_2010_Sa
from empirical.GMM_models.BSSA_2014_nga import BSSA_2014_nga
from empirical.GMM_models.CampbellBozorgina_2010_CAV_2012_AI import CampbellBozorgina
from empirical.GMM_models.CB_2014_nga import CB_2014_nga
from empirical.GMM_models.CY_2014_nga import CY_2014_nga
from empirical.GMM_models.McVerry_2006_Sa import McVerry_2006_Sa
from empirical.GMM_models.zhou_2006 import Zhaoetal_2006_Sa
from empirical.GMM_models.ShahiBaker_2013_RotD100_50 import ShahiBaker_2013_RotD100_50
import numpy as np
import yaml
import os


def read_model_dict(config=None):
    if config is None:
        dir = os.path.dirname(__file__)
        config_file = os.path.join(dir, "model_config.yaml")
    else:
        config_file = config
    model_dict = yaml.safe_load(open(config_file))
    return model_dict


def get_models_from_dict(config):
    """
    :param config: yaml
    :return: a list of the unique models present in a configuration file
    """

    if config is None:
        dir = os.path.dirname(__file__)
        config = os.path.join(dir, "model_config.yaml")

    tect_type_model_dict = yaml.safe_load(open(config))
    # return list(
    #     {
    #         model
    #         for im_model_dict in tect_type_model_dict.values()
    #         for models in im_model_dict.values()
    #         for model in models
    #     }
    # )
    return list(
        {
            f"{model}_{key}"
            for key in tect_type_model_dict
            for models in tect_type_model_dict[key].values()
            for model in models
        }
    )


def determine_gmm(fault, im, tect_type_model_dict):
    return determine_all_gmm(fault, im, tect_type_model_dict)[0]


def determine_all_gmm(fault, im, tect_type_model_dict):
    if fault.tect_type is None:
        print("tect-type not found assuming 'ACTIVE_SHALLOW'")
        tect_type = TectType.ACTIVE_SHALLOW.name
    else:
        tect_type = TectType(fault.tect_type).name
    if tect_type in tect_type_model_dict and im in tect_type_model_dict[tect_type]:
        model = tect_type_model_dict[tect_type][im]
        return [GMM[gmm] for gmm in model]
    else:
        print("No valid empirical model found")
        return None


def compute_gmm(fault, site, gmm, im, period=None):
    if site.vs30 is None:
        site.vs30 = classdef.VS30_DEFAULT

<<<<<<< HEAD
    if site.Rrup is None and gmm not in [GMM.BSSA_14, GMM.SB_13]:
=======
    if site.Rrup is None and gmm not in [GMM.A_18, GMM.BSSA_14]:
>>>>>>> 8b0cf09e
        print("Rrup is a required parameter for", gmm.name)
        exit()

    if site.z1p0 is None:
        site.z1p0 = classdef.estimate_z1p0(site.vs30)

    if site.z2p5 is None:
        site.z2p5 = classdef.estimate_z2p5(z1p0=site.z1p0, z1p5=site.z1p5)

    if site.vs30measured is None:
        site.vs30measured = False  # assume not measured unless set

    if site.siteclass is None:
        site.siteclass = determine_siteclass(site.vs30)

    if site.Rtvz is None or site.Rtvz <= 0 or np.isnan(site.Rtvz):
        if fault.tect_type == classdef.TectType.VOLCANIC:
            site.Rtvz = site.Rrup
        else:
            site.Rtvz = 0

    if site.Rjb is None:
        site.Rjb = np.sqrt(site.Rrup ** 2 - fault.ztor ** 2)

    if fault.Mw is None and gmm not in [GMM.SB_13]:
        print("Moment magnitude is a required parameter")
        exit()

    if fault.rake is None and gmm in [GMM.Br_10, GMM.CB_12]:
        print("rake is a required parameter for", gmm.name)
        exit()

    if fault.dip is None and gmm in [GMM.Br_10, GMM.CB_12]:
        print("dip is a required parameter for", gmm.name)
        exit()

    if fault.ztor is None and gmm in [GMM.A_18, GMM.Br_10, GMM.CB_12]:
        print("ztor is a required parameter for", gmm.name)
        exit()

    # this assumes rake is available but faultstyle and rake are not used in A_18
    if fault.faultstyle is None:
        if 45 < fault.rake < 135:
            fault.faultstyle = FaultStyle.REVERSE
        elif -135 < fault.rake < -45:
            fault.faultstyle = FaultStyle.NORMAL
        elif 0 < abs(fault.rake) < 45 or 135 < abs(fault.rake) < 180:
            fault.faultstyle = FaultStyle.STRIKESLIP
        else:
            fault.faultstyle = FaultStyle.UNKNOWN

    if fault.tect_type is None:
        if gmm in [GMM.A_18, GMM.BC_16]:
            fault.tect_type = TectType.SUBDUCTION_INTERFACE
        else:
            fault.tect_type = TectType.ACTIVE_SHALLOW

    if fault.hdepth is None and gmm in [GMM.ZA_06, GMM.MV_06]:
        print("hypocentre depth is a required parameter for", gmm.name)
        exit()

    if gmm is GMM.A_18:
        return Abrahamson_2018(site, fault, im=im, period=period)
    elif gmm is GMM.AS_16:
        return Afshari_Stewart_2016_Ds(site, fault, im)
    elif gmm is GMM.ASK_14:
        return ASK_2014_nga(site, fault, im=im, period=period)
    elif gmm is GMM.BC_16:
        return bc_hydro_2016_subduction(site, fault, im, period=period)
    elif gmm is GMM.Br_10:
        return Bradley_2010_Sa(site, fault, im, period)
    elif gmm is GMM.BSSA_14:
        return BSSA_2014_nga(site, fault, im=im, period=period)
    elif gmm is GMM.CB_12 or gmm is GMM.CB_10:
        return CampbellBozorgina(site, fault, im)
    elif gmm is GMM.CB_14:
        return CB_2014_nga(site, fault, im=im, period=period)
    elif gmm is GMM.CY_14:
        return CY_2014_nga(site, fault, im=im, period=period)
    elif gmm is GMM.MV_06:
        return McVerry_2006_Sa(site, fault, im=im, period=period)
    elif gmm is GMM.ZA_06:
        return Zhaoetal_2006_Sa(site, fault, im, period)
    elif gmm is GMM.SB_13:
        return ShahiBaker_2013_RotD100_50(im, period)
    else:
        raise ValueError("Invalid GMM")


def determine_siteclass(vs30):
    if vs30 < 200:
        return SiteClass.SOFTSOIL
    elif vs30 < 300:
        return SiteClass.MEDIUMSOIL
    elif vs30 < 600:
        return SiteClass.HARDSOIL
    elif vs30 < 1100:
        return SiteClass.ROCK
    else:
        return SiteClass.HARDROCK<|MERGE_RESOLUTION|>--- conflicted
+++ resolved
@@ -78,11 +78,7 @@
     if site.vs30 is None:
         site.vs30 = classdef.VS30_DEFAULT
 
-<<<<<<< HEAD
-    if site.Rrup is None and gmm not in [GMM.BSSA_14, GMM.SB_13]:
-=======
-    if site.Rrup is None and gmm not in [GMM.A_18, GMM.BSSA_14]:
->>>>>>> 8b0cf09e
+    if site.Rrup is None and gmm not in [GMM.A_18, GMM.BSSA_14, GMM.SB_13]:
         print("Rrup is a required parameter for", gmm.name)
         exit()
 
